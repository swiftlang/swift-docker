--- conflicted
+++ resolved
@@ -12,11 +12,7 @@
     python2.7 \
     python2.7-dev \
     libicu-dev \
-<<<<<<< HEAD
     libssl-dev \
-    rsync \
-=======
->>>>>>> a4c973f8
     libxml2 \
     git \
     libcurl4-openssl-dev \
