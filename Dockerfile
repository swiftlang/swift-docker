FROM ubuntu:16.04
<<<<<<< HEAD
MAINTAINER Haris Amin <aminharis7@gmail.com>
=======
>>>>>>> 30f530c1

# Install related packages and set LLVM 3.8 as the compiler
RUN apt-get -q update && apt-get dist-upgrade -y && \    
    apt-get -q install -y \
    build-essential \    
    clang-3.8 \
    curl \
    libedit-dev \
    libpython2.7 \
    libicu-dev \
    libssl-dev \
    libxml2 \
    git \
    libcurl4-openssl-dev \
    pkg-config \
    && update-alternatives --quiet --install /usr/bin/clang clang /usr/bin/clang-3.8 100 \
    && update-alternatives --quiet --install /usr/bin/clang++ clang++ /usr/bin/clang++-3.8 100 \
    && rm -r /var/lib/apt/lists/*    

# Everything up to here should cache nicely between Swift versions, assuming dev dependencies change little
ARG SWIFT_PLATFORM=ubuntu16.04
<<<<<<< HEAD
ARG SWIFT_BRANCH=swift-4.0-release
ARG SWIFT_VERSION=swift-4.0-RELEASE
=======
ARG SWIFT_BRANCH=swift-4.0.2-release
ARG SWIFT_VERSION=swift-4.0.2-RELEASE
>>>>>>> 30f530c1

ENV SWIFT_PLATFORM=$SWIFT_PLATFORM \
    SWIFT_BRANCH=$SWIFT_BRANCH \
    SWIFT_VERSION=$SWIFT_VERSION

# Download GPG keys, signature and Swift package, then unpack, cleanup and execute permissions for foundation libs
RUN SWIFT_URL=https://swift.org/builds/$SWIFT_BRANCH/$(echo "$SWIFT_PLATFORM" | tr -d .)/$SWIFT_VERSION/$SWIFT_VERSION-$SWIFT_PLATFORM.tar.gz \
    && curl -fSsL $SWIFT_URL -o swift.tar.gz \
    && curl -fSsL $SWIFT_URL.sig -o swift.tar.gz.sig \
    && export GNUPGHOME="$(mktemp -d)" \
<<<<<<< HEAD
    && set -e; \
        for key in \
      # pub   4096R/412B37AD 2015-11-19 [expires: 2017-11-18]
      #       Key fingerprint = 7463 A81A 4B2E EA1B 551F  FBCF D441 C977 412B 37AD
      # uid                  Swift Automatic Signing Key #1 <swift-infrastructure@swift.org>
          7463A81A4B2EEA1B551FFBCFD441C977412B37AD \
      # pub   4096R/21A56D5F 2015-11-28 [expires: 2017-11-27]
      #       Key fingerprint = 1BE1 E29A 084C B305 F397  D62A 9F59 7F4D 21A5 6D5F
      # uid                  Swift 2.2 Release Signing Key <swift-infrastructure@swift.org>
          1BE1E29A084CB305F397D62A9F597F4D21A56D5F \
      # pub   4096R/91D306C6 2016-05-31 [expires: 2018-05-31]
      #       Key fingerprint = A3BA FD35 56A5 9079 C068  94BD 63BC 1CFE 91D3 06C6
      # uid                  Swift 3.x Release Signing Key <swift-infrastructure@swift.org>
          A3BAFD3556A59079C06894BD63BC1CFE91D306C6 \
      # pub   4096R/71E1B235 2016-05-31 [expires: 2019-06-14]
      #       Key fingerprint = 5E4D F843 FB06 5D7F 7E24  FBA2 EF54 30F0 71E1 B235
      # uid                  Swift 4.x Release Signing Key <swift-infrastructure@swift.org>          
          5E4DF843FB065D7F7E24FBA2EF5430F071E1B235 \
        ; do \
          gpg --quiet --keyserver ha.pool.sks-keyservers.net --recv-keys "$key"; \
        done \
=======
    && gpg --quiet --keyserver ha.pool.sks-keyservers.net --recv-keys "5E4DF843FB065D7F7E24FBA2EF5430F071E1B235" \    
>>>>>>> 30f530c1
    && gpg --batch --verify --quiet swift.tar.gz.sig swift.tar.gz \
    && tar -xzf swift.tar.gz --directory / --strip-components=1 \
    && rm -r "$GNUPGHOME" swift.tar.gz.sig swift.tar.gz \
    && chmod -R o+r /usr/lib/swift 

# Print Installed Swift Version
RUN swift --version<|MERGE_RESOLUTION|>--- conflicted
+++ resolved
@@ -1,8 +1,4 @@
 FROM ubuntu:16.04
-<<<<<<< HEAD
-MAINTAINER Haris Amin <aminharis7@gmail.com>
-=======
->>>>>>> 30f530c1
 
 # Install related packages and set LLVM 3.8 as the compiler
 RUN apt-get -q update && apt-get dist-upgrade -y && \    
@@ -24,13 +20,8 @@
 
 # Everything up to here should cache nicely between Swift versions, assuming dev dependencies change little
 ARG SWIFT_PLATFORM=ubuntu16.04
-<<<<<<< HEAD
-ARG SWIFT_BRANCH=swift-4.0-release
-ARG SWIFT_VERSION=swift-4.0-RELEASE
-=======
 ARG SWIFT_BRANCH=swift-4.0.2-release
 ARG SWIFT_VERSION=swift-4.0.2-RELEASE
->>>>>>> 30f530c1
 
 ENV SWIFT_PLATFORM=$SWIFT_PLATFORM \
     SWIFT_BRANCH=$SWIFT_BRANCH \
@@ -41,31 +32,7 @@
     && curl -fSsL $SWIFT_URL -o swift.tar.gz \
     && curl -fSsL $SWIFT_URL.sig -o swift.tar.gz.sig \
     && export GNUPGHOME="$(mktemp -d)" \
-<<<<<<< HEAD
-    && set -e; \
-        for key in \
-      # pub   4096R/412B37AD 2015-11-19 [expires: 2017-11-18]
-      #       Key fingerprint = 7463 A81A 4B2E EA1B 551F  FBCF D441 C977 412B 37AD
-      # uid                  Swift Automatic Signing Key #1 <swift-infrastructure@swift.org>
-          7463A81A4B2EEA1B551FFBCFD441C977412B37AD \
-      # pub   4096R/21A56D5F 2015-11-28 [expires: 2017-11-27]
-      #       Key fingerprint = 1BE1 E29A 084C B305 F397  D62A 9F59 7F4D 21A5 6D5F
-      # uid                  Swift 2.2 Release Signing Key <swift-infrastructure@swift.org>
-          1BE1E29A084CB305F397D62A9F597F4D21A56D5F \
-      # pub   4096R/91D306C6 2016-05-31 [expires: 2018-05-31]
-      #       Key fingerprint = A3BA FD35 56A5 9079 C068  94BD 63BC 1CFE 91D3 06C6
-      # uid                  Swift 3.x Release Signing Key <swift-infrastructure@swift.org>
-          A3BAFD3556A59079C06894BD63BC1CFE91D306C6 \
-      # pub   4096R/71E1B235 2016-05-31 [expires: 2019-06-14]
-      #       Key fingerprint = 5E4D F843 FB06 5D7F 7E24  FBA2 EF54 30F0 71E1 B235
-      # uid                  Swift 4.x Release Signing Key <swift-infrastructure@swift.org>          
-          5E4DF843FB065D7F7E24FBA2EF5430F071E1B235 \
-        ; do \
-          gpg --quiet --keyserver ha.pool.sks-keyservers.net --recv-keys "$key"; \
-        done \
-=======
     && gpg --quiet --keyserver ha.pool.sks-keyservers.net --recv-keys "5E4DF843FB065D7F7E24FBA2EF5430F071E1B235" \    
->>>>>>> 30f530c1
     && gpg --batch --verify --quiet swift.tar.gz.sig swift.tar.gz \
     && tar -xzf swift.tar.gz --directory / --strip-components=1 \
     && rm -r "$GNUPGHOME" swift.tar.gz.sig swift.tar.gz \
