FROM ubuntu:16.04

<<<<<<< HEAD
# Install related packages and set LLVM 3.6 as the compiler
RUN apt-get -q update && \
=======
# Install related packages and set LLVM 3.8 as the compiler
RUN apt-get -q update && apt-get dist-upgrade -y && \    
>>>>>>> 3099f356
    apt-get -q install -y \
    build-essential \    
    clang-3.8 \
    curl \
    libedit-dev \
    libpython2.7 \
    libicu-dev \
    libssl-dev \
    libxml2 \
    git \
    libcurl4-openssl-dev \
    pkg-config \
    && update-alternatives --quiet --install /usr/bin/clang clang /usr/bin/clang-3.8 100 \
    && update-alternatives --quiet --install /usr/bin/clang++ clang++ /usr/bin/clang++-3.8 100 \
    && rm -r /var/lib/apt/lists/*    

# Everything up to here should cache nicely between Swift versions, assuming dev dependencies change little
ARG SWIFT_PLATFORM=ubuntu16.04
ARG SWIFT_BRANCH=swift-4.0.2-release
ARG SWIFT_VERSION=swift-4.0.2-RELEASE

ENV SWIFT_PLATFORM=$SWIFT_PLATFORM \
    SWIFT_BRANCH=$SWIFT_BRANCH \
    SWIFT_VERSION=$SWIFT_VERSION

# Download GPG keys, signature and Swift package, then unpack, cleanup and execute permissions for foundation libs
RUN SWIFT_URL=https://swift.org/builds/$SWIFT_BRANCH/$(echo "$SWIFT_PLATFORM" | tr -d .)/$SWIFT_VERSION/$SWIFT_VERSION-$SWIFT_PLATFORM.tar.gz \
    && curl -fSsL $SWIFT_URL -o swift.tar.gz \
    && curl -fSsL $SWIFT_URL.sig -o swift.tar.gz.sig \
    && export GNUPGHOME="$(mktemp -d)" \
    && gpg --quiet --keyserver ha.pool.sks-keyservers.net --recv-keys "5E4DF843FB065D7F7E24FBA2EF5430F071E1B235" \    
    && gpg --batch --verify --quiet swift.tar.gz.sig swift.tar.gz \
    && tar -xzf swift.tar.gz --directory / --strip-components=1 \
    && rm -r "$GNUPGHOME" swift.tar.gz.sig swift.tar.gz \
    && chmod -R o+r /usr/lib/swift 

# Print Installed Swift Version
RUN swift --version<|MERGE_RESOLUTION|>--- conflicted
+++ resolved
@@ -1,12 +1,7 @@
 FROM ubuntu:16.04
 
-<<<<<<< HEAD
-# Install related packages and set LLVM 3.6 as the compiler
-RUN apt-get -q update && \
-=======
 # Install related packages and set LLVM 3.8 as the compiler
 RUN apt-get -q update && apt-get dist-upgrade -y && \    
->>>>>>> 3099f356
     apt-get -q install -y \
     build-essential \    
     clang-3.8 \
